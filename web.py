import streamlit as st
import tensorflow as tf
import numpy as np
import librosa
from tensorflow.image import resize
from pydub import AudioSegment
import io
import pandas as pd

<<<<<<< HEAD
print("erik")
=======
print('Hello Git!')
>>>>>>> a1e4c259
# --- FUNGSI-FUNGSI UTAMA ---

@st.cache_resource()
def load_model():
    """Memuat model Keras .h5 yang sudah di-cache untuk performa."""
    try:
        model = tf.keras.models.load_model("Trained_model.h5")
        return model
    except Exception as e:
        st.error(f"Error: Tidak dapat memuat model 'Trained_model.h5'. Pastikan file ada di folder yang sama. Detail: {e}")
        return None

def load_and_preprocess_data(uploaded_file, target_shape=(150, 150)):
    """
    VERSI BARU: Memastikan sample rate (SR) diatur ke 22050 Hz agar
    konsisten dengan konfigurasi saat training model.
    """
    data = []
    try:
        # TENTUKAN SAMPLE RATE TARGET (HARUS SAMA DENGAN SAAT TRAINING)
        TARGET_SR = None
        
        # 1. Gunakan pydub untuk membuka format apa pun dan mengubahnya menjadi WAV di memori
        audio_segment = AudioSegment.from_file(uploaded_file)
        wav_io = io.BytesIO()
        audio_segment.export(wav_io, format="wav")
        wav_io.seek(0)

        # 2. Gunakan librosa.load untuk membaca dari buffer. Ini memastikan
        #    sample rate diubah ke TARGET_SR dan audio dinormalisasi dengan benar.
        audio_data, sample_rate = librosa.load(wav_io, sr=TARGET_SR)

        # 3. Sisa logika chunking Anda tetap sama dan sudah benar
        chunk_duration = 4
        overlap_duration = 2
        chunk_samples = chunk_duration * sample_rate
        overlap_samples = overlap_duration * sample_rate
        num_chunks = int(np.ceil((len(audio_data) - chunk_samples) / (chunk_samples - overlap_samples))) + 1

        for i in range(num_chunks):
            start = i * (chunk_samples - overlap_samples)
            end = start + chunk_samples
            chunk = audio_data[start:end]

            if len(chunk) < chunk_samples:
                chunk = np.pad(chunk, (0, chunk_samples - len(chunk)), 'constant')

            mel_spectrogram = librosa.feature.melspectrogram(y=chunk, sr=sample_rate)
            mel_spectrogram = resize(np.expand_dims(mel_spectrogram, axis=-1), target_shape)
            data.append(mel_spectrogram)

        if not data:
            st.error("Gagal memproses file audio. Mungkin file terlalu pendek.")
            return None
            
        return np.array(data)

    except Exception as e:
        st.error(f"Error saat memproses file audio: {e}")
        return None

def model_prediction(X_test, model):
    """
    MODIFIKASI: Melakukan prediksi pada semua chunk dan mengembalikan
    VEKTOR RATA-RATA PROBABILITAS untuk semua genre.
    """
    if model is None:
        return None

    # y_pred akan memiliki shape (jumlah_chunk, jumlah_genre)
    y_pred = model.predict(X_test)

    # Hitung rata-rata probabilitas di semua chunk.
    # axis=0 berarti kita merata-ratakan secara vertikal (per kolom/genre)
    mean_probabilities = np.mean(y_pred, axis=0)
    
    return mean_probabilities

# --- TAMPILAN UTAMA APLIKASI ---

# Atur konfigurasi halaman
st.set_page_config(page_title="Music Genre Classifier", layout="wide")

# Judul Utama
st.title("🎵 Music Genre Classification")
st.write("Upload an audio file (MP3, WAV, OGG) and the AI will predict its genre.")

# Muat model di awal
model = load_model()

# Widget untuk upload file
uploaded_file = st.file_uploader("Upload your audio file here:", type=["mp3", "wav", "ogg"])

# Proses otomatis setelah file diunggah
if uploaded_file is not None and model is not None:
    # Tampilkan audio player
    st.audio(uploaded_file, format='audio/wav')

    # Proses dan prediksi secara otomatis
    with st.spinner("Analyzing the music... Please wait."):
        
        processed_chunks = load_and_preprocess_data(uploaded_file)
        
        if processed_chunks is not None:
            # Dapatkan vektor probabilitas rata-rata dari model
            prediction_probabilities = model_prediction(processed_chunks, model)
            
            if prediction_probabilities is not None:
                st.balloons()
                
                # Daftar genre harus sesuai dengan urutan saat training
                genre_labels = ['blues', 'classical', 'country', 'disco', 'hiphop', 'jazz', 'metal', 'pop', 'reggae', 'rock']
                
                # --- TAMPILAN HASIL BARU ---
                
                col1, col2 = st.columns([0.6, 0.4]) # Buat 2 kolom

                with col1:
                    # Tentukan Genre Utama (indeks dengan probabilitas tertinggi)
                    top_genre_index = np.argmax(prediction_probabilities)
                    predicted_genre = genre_labels[top_genre_index].capitalize()

                    # Tampilkan hasil utama
                    st.subheader("Predicted Genre")
                    result_style = f"<div style='font-size: 48px; font-weight: bold; color: #FF4B4B; '>{predicted_genre}</div>"
                    st.markdown(result_style, unsafe_allow_html=True)
                
                with col2:
                    # Tampilkan Rincian Probabilitas
                    st.subheader("Confidence Breakdown")
                    
                    # Buat DataFrame untuk tampilan yang rapi
                    df_probs = pd.DataFrame({
                        'Genre': [label.capitalize() for label in genre_labels],
                        'Probability': prediction_probabilities
                    })
                    df_probs = df_probs.sort_values(by='Probability', ascending=False).reset_index(drop=True)
                    
                    # Tampilkan tabel
                    st.dataframe(df_probs,
                                 column_config={
                                     "Genre": "Genre",
                                     "Probability": st.column_config.ProgressColumn(
                                         "Confidence",
                                         format="%.2f%%",
                                         min_value=0,
                                         max_value=1,
                                     ),
                                 },
                                 hide_index=True,
                                 use_container_width=True)
                                 
                st.write("---")
                st.subheader("Probability Visualization")
                # Tampilkan juga bar chart untuk visualisasi cepat
                # Kita perlu dictionary: {'genre': probability}
                chart_data = {label.capitalize(): prob for label, prob in zip(genre_labels, prediction_probabilities)}
                st.bar_chart(chart_data)<|MERGE_RESOLUTION|>--- conflicted
+++ resolved
@@ -7,11 +7,8 @@
 import io
 import pandas as pd
 
-<<<<<<< HEAD
+print('Hello Git!')
 print("erik")
-=======
-print('Hello Git!')
->>>>>>> a1e4c259
 # --- FUNGSI-FUNGSI UTAMA ---
 
 @st.cache_resource()
