import streamlit as st
import tensorflow as tf
import numpy as np
import librosa
from tensorflow.image import resize
from pydub import AudioSegment
import io
import pandas as pd

<<<<<<< HEAD
print("Erik")
=======
print('Hello Git!')
>>>>>>> 996db799

# --- FUNGSI-FUNGSI UTAMA ---

@st.cache_resource()
def load_model():
    """Memuat model Keras .h5 yang sudah di-cache untuk performa."""
    try:
        model = tf.keras.models.load_model("Trained_model.h5")
        return model
    except Exception as e:
        st.error(f"Error: Tidak dapat memuat model 'Trained_model.h5'. Pastikan file ada di folder yang sama. Detail: {e}")
        return None

def load_and_preprocess_data(uploaded_file, target_shape=(150, 150)):
    """
    VERSI BARU: Memastikan sample rate (SR) diatur ke 22050 Hz agar
    konsisten dengan konfigurasi saat training model.
    """
    data = []
    try:
        # TENTUKAN SAMPLE RATE TARGET (HARUS SAMA DENGAN SAAT TRAINING)
        TARGET_SR = None
        
        # 1. Gunakan pydub untuk membuka format apa pun dan mengubahnya menjadi WAV di memori
        audio_segment = AudioSegment.from_file(uploaded_file)
        wav_io = io.BytesIO()
        audio_segment.export(wav_io, format="wav")
        wav_io.seek(0)

        # 2. Gunakan librosa.load untuk membaca dari buffer. Ini memastikan
        #    sample rate diubah ke TARGET_SR dan audio dinormalisasi dengan benar.
        audio_data, sample_rate = librosa.load(wav_io, sr=TARGET_SR)

        # 3. Sisa logika chunking Anda tetap sama dan sudah benar
        chunk_duration = 4
        overlap_duration = 2
        chunk_samples = chunk_duration * sample_rate
        overlap_samples = overlap_duration * sample_rate
        num_chunks = int(np.ceil((len(audio_data) - chunk_samples) / (chunk_samples - overlap_samples))) + 1

        for i in range(num_chunks):
            start = i * (chunk_samples - overlap_samples)
            end = start + chunk_samples
            chunk = audio_data[start:end]

            if len(chunk) < chunk_samples:
                chunk = np.pad(chunk, (0, chunk_samples - len(chunk)), 'constant')

            mel_spectrogram = librosa.feature.melspectrogram(y=chunk, sr=sample_rate)
            mel_spectrogram = resize(np.expand_dims(mel_spectrogram, axis=-1), target_shape)
            data.append(mel_spectrogram)

        if not data:
            st.error("Gagal memproses file audio. Mungkin file terlalu pendek.")
            return None
            
        return np.array(data)

    except Exception as e:
        st.error(f"Error saat memproses file audio: {e}")
        return None

def model_prediction(X_test, model):
    """
    MODIFIKASI: Melakukan prediksi pada semua chunk dan mengembalikan
    VEKTOR RATA-RATA PROBABILITAS untuk semua genre.
    """
    if model is None:
        return None

    # y_pred akan memiliki shape (jumlah_chunk, jumlah_genre)
    y_pred = model.predict(X_test)

    # Hitung rata-rata probabilitas di semua chunk.
    # axis=0 berarti kita merata-ratakan secara vertikal (per kolom/genre)
    mean_probabilities = np.mean(y_pred, axis=0)
    
    return mean_probabilities

# --- TAMPILAN UTAMA APLIKASI ---

# Atur konfigurasi halaman
st.set_page_config(page_title="Music Genre Classifier", layout="wide")

# Judul Utama
st.title("🎵 Music Genre Classification")
st.write("Upload an audio file (MP3, WAV, OGG) and the AI will predict its genre.")

# Muat model di awal
model = load_model()

# Widget untuk upload file
uploaded_file = st.file_uploader("Upload your audio file here:", type=["mp3", "wav", "ogg"])

# Proses otomatis setelah file diunggah
if uploaded_file is not None and model is not None:
    # Tampilkan audio player
    st.audio(uploaded_file, format='audio/wav')

    # Proses dan prediksi secara otomatis
    with st.spinner("Analyzing the music... Please wait."):
        
        processed_chunks = load_and_preprocess_data(uploaded_file)
        
        if processed_chunks is not None:
            # Dapatkan vektor probabilitas rata-rata dari model
            prediction_probabilities = model_prediction(processed_chunks, model)
            
            if prediction_probabilities is not None:
                st.balloons()
                
                # Daftar genre harus sesuai dengan urutan saat training
                genre_labels = ['blues', 'classical', 'country', 'disco', 'hiphop', 'jazz', 'metal', 'pop', 'reggae', 'rock']
                
                # --- TAMPILAN HASIL BARU ---
                
                col1, col2 = st.columns([0.6, 0.4]) # Buat 2 kolom

                with col1:
                    # Tentukan Genre Utama (indeks dengan probabilitas tertinggi)
                    top_genre_index = np.argmax(prediction_probabilities)
                    predicted_genre = genre_labels[top_genre_index].capitalize()

                    # Tampilkan hasil utama
                    st.subheader("Predicted Genre")
                    result_style = f"<div style='font-size: 48px; font-weight: bold; color: #FF4B4B; '>{predicted_genre}</div>"
                    st.markdown(result_style, unsafe_allow_html=True)
                
                with col2:
                    # Tampilkan Rincian Probabilitas
                    st.subheader("Confidence Breakdown")
                    
                    # Buat DataFrame untuk tampilan yang rapi
                    df_probs = pd.DataFrame({
                        'Genre': [label.capitalize() for label in genre_labels],
                        'Probability': prediction_probabilities
                    })
                    df_probs = df_probs.sort_values(by='Probability', ascending=False).reset_index(drop=True)
                    
                    # Tampilkan tabel
                    st.dataframe(df_probs,
                                 column_config={
                                     "Genre": "Genre",
                                     "Probability": st.column_config.ProgressColumn(
                                         "Confidence",
                                         format="%.2f%%",
                                         min_value=0,
                                         max_value=1,
                                     ),
                                 },
                                 hide_index=True,
                                 use_container_width=True)
                                 
                st.write("---")
                st.subheader("Probability Visualization")
                # Tampilkan juga bar chart untuk visualisasi cepat
                # Kita perlu dictionary: {'genre': probability}
                chart_data = {label.capitalize(): prob for label, prob in zip(genre_labels, prediction_probabilities)}
                st.bar_chart(chart_data)<|MERGE_RESOLUTION|>--- conflicted
+++ resolved
@@ -6,12 +6,6 @@
 from pydub import AudioSegment
 import io
 import pandas as pd
-
-<<<<<<< HEAD
-print("Erik")
-=======
-print('Hello Git!')
->>>>>>> 996db799
 
 # --- FUNGSI-FUNGSI UTAMA ---
 
